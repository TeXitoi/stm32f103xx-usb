[package]
name = "stm32f103xx-usb"
version = "0.1.0"
edition = "2018"
authors = ["Matti Virkkunen <mvirkkunen@gmail.com>"]

[dependencies]
bare-metal = "0.2.4"
cortex-m = "0.5.8"
stm32f103xx = { version = "0.11.0", features = ["rt"] }
stm32f103xx-hal = { git = "https://github.com/japaric/stm32f103xx-hal", rev = "cabc005ac2c678f1e6a0c57ababfc1d0581f0ad6" }
vcell = "0.1.0"
<<<<<<< HEAD
usb-device = { git = "https://github.com/mvirkkunen/usb-device", rev = "e2f0acd7c0e62e24a26446d5c81a436f92d84e4d" }
=======
usb-device = { git = "https://github.com/mvirkkunen/usb-device", rev = "09d6957cf37a2ca12f5077526a30808a60a89d4b" }
>>>>>>> 6ab8ed3a

[dev-dependencies]
cortex-m-rt = "0.6.7"
panic-semihosting = "0.5.1"<|MERGE_RESOLUTION|>--- conflicted
+++ resolved
@@ -10,11 +10,7 @@
 stm32f103xx = { version = "0.11.0", features = ["rt"] }
 stm32f103xx-hal = { git = "https://github.com/japaric/stm32f103xx-hal", rev = "cabc005ac2c678f1e6a0c57ababfc1d0581f0ad6" }
 vcell = "0.1.0"
-<<<<<<< HEAD
-usb-device = { git = "https://github.com/mvirkkunen/usb-device", rev = "e2f0acd7c0e62e24a26446d5c81a436f92d84e4d" }
-=======
 usb-device = { git = "https://github.com/mvirkkunen/usb-device", rev = "09d6957cf37a2ca12f5077526a30808a60a89d4b" }
->>>>>>> 6ab8ed3a
 
 [dev-dependencies]
 cortex-m-rt = "0.6.7"
